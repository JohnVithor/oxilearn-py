import sys
import torch
import numpy as np
import random
import os
from stable_baselines3 import DQN
from stable_baselines3.common.evaluation import evaluate_policy
from stable_baselines3.common.env_util import make_vec_env
from stable_baselines3.common.vec_env.dummy_vec_env import DummyVecEnv
from stable_baselines3.common.callbacks import (
    EvalCallback,
    StopTrainingOnRewardThreshold,
)
from safetensors.torch import load_file, save_file


def main(seed, save, verbose):
    eval_size = 10
    callback_freq = 1_000

    vec_env = make_vec_env(
        "CartPole-v1", seed=seed + 1, n_envs=1, vec_env_cls=DummyVecEnv
    )
    eval_env = make_vec_env(
        "CartPole-v1", seed=seed + 2, n_envs=1, vec_env_cls=DummyVecEnv
    )

    model = DQN(
        policy="MlpPolicy",
        env=vec_env,
        learning_rate=2.3e-3,
        batch_size=64,
        buffer_size=100_000,
        learning_starts=1_000,
        gamma=0.99,
        target_update_interval=10,
        train_freq=256,
        gradient_steps=128,
        exploration_initial_eps=1.0,
        exploration_fraction=0.16,
        exploration_final_eps=0.04,
        seed=seed,
        policy_kwargs={"net_arch": [256, 256]},
    )
    # if os.path.exists('./safetensors'):
    #     model.q_net.load_state_dict(load_file('./safetensors/policy_weights.safetensors'))
    #     model.q_net_target.load_state_dict(load_file('./safetensors/target_policy_weights.safetensors'))

    callback_on_best = StopTrainingOnRewardThreshold(
        reward_threshold=vec_env.get_attr("spec")[0].reward_threshold, verbose=verbose
    )
    eval_callback = EvalCallback(
        eval_env,
        callback_on_new_best=callback_on_best,
        eval_freq=callback_freq,
        n_eval_episodes=eval_size,
        verbose=verbose,
    )

<<<<<<< HEAD
    model.learn(total_timesteps=5e4, callback=[eval_callback])
=======
    model.learn(total_timesteps=50_000, callback=[eval_callback])
>>>>>>> 3f5cca95

    if save:
        os.mkdir("./safetensors-python")
        save_file(
            model.q_net.state_dict(), "./safetensors-python/policy_weights.safetensors"
        )
        save_file(
            model.q_net_target.state_dict(),
            "./safetensors-python/target_policy_weights.safetensors",
        )

    return model.num_timesteps, evaluate_policy(
        model, eval_env, n_eval_episodes=eval_size
    )


if __name__ == "__main__":
    seed = int(sys.argv[1]) if len(sys.argv) > 1 else 0
    save = sys.argv[2].lower() == "true" if len(sys.argv) > 2 else False
    verbose = int(sys.argv[3]) if len(sys.argv) > 3 else 0

    os.environ["PYTHONASHSEED"] = f"{seed}"
    torch.manual_seed(seed)
    np.random.seed(seed)
    random.seed(seed)

    training_steps, (reward, std) = main(seed, save, verbose)
    print(f"python,{seed},{training_steps},{reward},{std}")<|MERGE_RESOLUTION|>--- conflicted
+++ resolved
@@ -57,11 +57,7 @@
         verbose=verbose,
     )
 
-<<<<<<< HEAD
-    model.learn(total_timesteps=5e4, callback=[eval_callback])
-=======
     model.learn(total_timesteps=50_000, callback=[eval_callback])
->>>>>>> 3f5cca95
 
     if save:
         os.mkdir("./safetensors-python")
